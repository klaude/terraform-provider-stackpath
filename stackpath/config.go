package stackpath

import (
	"context"
	"fmt"
	"net/http"
	"net/url"
	"strings"
	"time"

	"github.com/terraform-providers/terraform-provider-stackpath/stackpath/api/ipam/ipam_client"
	"github.com/terraform-providers/terraform-provider-stackpath/stackpath/api/workload/workload_client"

	httptransport "github.com/go-openapi/runtime/client"

	"github.com/hashicorp/terraform/helper/logging"
	"github.com/hashicorp/terraform/helper/pathorcontents"
	"github.com/hashicorp/terraform/httpclient"

<<<<<<< HEAD
=======
	object_storage "github.com/terraform-providers/terraform-provider-stackpath/stackpath/api/object_storage/client"
	"github.com/terraform-providers/terraform-provider-stackpath/stackpath/internal/client"
>>>>>>> 5cf57f43
	"github.com/terraform-providers/terraform-provider-stackpath/version"

	"golang.org/x/oauth2"
	"golang.org/x/oauth2/clientcredentials"
)

const (
	// default to the official StackPath API
	defaultBaseURL = "https://gateway.stackpath.com"
)

// Config is used to configure the StackPath provider.
type Config struct {
	// The Stack in which all resources should be created
	StackID string

	// The Client ID that should be used to retrieve an access token. This
	// option must not be used with the access token option.
	ClientID string

	// The Client Secret that should be used to retrieve an access
	// token. This options must not be used with the access token option.
	ClientSecret string

	// The AccessToken that should be used in the request. This must not
	// be used in combination with the client ID and client secret options.
	AccessToken string

	// The base URL to use for API requests. This value must not end
	// in a trailing slash. This value will default to the official
	// StackPath API.
	BaseURL string

	client      *http.Client
	userAgent   string
	tokenSource oauth2.TokenSource

<<<<<<< HEAD
	edgeCompute           *workload_client.EdgeCompute
	edgeComputeNetworking *ipam_client.EdgeComputeNetworking
=======
	compute       client.Compute
	ipam          client.IPAM
	objectStorage *object_storage.ObjectStorage
>>>>>>> 5cf57f43
}

// LoadAndValidate will load the configuration and validate the configuration
// options. An error will be returned when the configuration is invalid.
func (c *Config) LoadAndValidate() error {
	if c.ClientID == "" && c.ClientSecret == "" && c.AccessToken == "" {
		// Require the user to provide at least one form of authentication
		return fmt.Errorf("must provide either an access_token or a client_id and client_secret")
	} else if (c.ClientID != "" || c.ClientSecret != "") && c.AccessToken != "" {
		// Do not allow the access token to be provided when
		// either the client ID or client secret are set.
		return fmt.Errorf("must not use the client_id or client_secret option with the access_token option")
	} else if c.AccessToken == "" && (c.ClientID == "" || c.ClientSecret == "") {
		// Require the user to provide both the client ID and
		// client secret when using OAuth for authentication
		return fmt.Errorf("must provide both a client_id and client_secret to authenticate")
	}

	// Validate the base URL
	if c.BaseURL != "" && strings.HasSuffix(c.BaseURL, "/") {
		return fmt.Errorf("base_url must not end in a trailing slash")
	} else if baseURL, err := url.Parse(c.BaseURL); err != nil {
		return fmt.Errorf("failed to parse base_url as valid URL: %v", err)
	} else if baseURL.Scheme != "http" && baseURL.Scheme != "https" {
		return fmt.Errorf("invalid base_url option, must be a valid URL that begins with http:// or https://")
	} else if baseURL.Host == "" {
		return fmt.Errorf("invalid base_url option, must be a valid URL")
	} else {
		c.BaseURL = baseURL.Host
	}

	if c.StackID == "" {
		// Require the user to provide a stack
		return fmt.Errorf("must provide a stack to create resources in")
	}

	tokenSource, err := c.getTokenSource()
	if err != nil {
		return err
	}

	// Create a new http Client that will pull authentication tokens
	// from the configured token source
	c.client = oauth2.NewClient(context.Background(), tokenSource)
	c.client.Transport = logging.NewTransport("StackPath", c.client.Transport)
	// Each individual request should return within 60s - timeouts will be retried.
	// This is a timeout for, e.g. a single GET request of an operation - not a
	// timeout for the maximum amount of time a logical request can take.
	c.client.Timeout = 60 * time.Second

	// Set the user agent that's used by the Terraform Provider
	c.userAgent = fmt.Sprintf(
		"%s terraform-provider-stackpath/%s (+https://www.terraform.io)",
		httpclient.UserAgentString(),
		version.ProviderVersion,
	)

	// Create a new openAPI runtime
	runtime := httptransport.NewWithClient(c.BaseURL, "/", []string{"https"}, c.client)

<<<<<<< HEAD
	c.edgeCompute = workload_client.New(runtime, nil)
	c.edgeComputeNetworking = ipam_client.New(runtime, nil)
=======
	c.compute = client.NewCompute(runtime, nil)
	c.ipam = client.NewIPAM(runtime, nil)
	c.objectStorage = object_storage.New(runtime, nil)
>>>>>>> 5cf57f43

	return nil
}

func (c *Config) getTokenSource() (oauth2.TokenSource, error) {
	if c.AccessToken != "" {
		contents, _, err := pathorcontents.Read(c.AccessToken)
		if err != nil {
			return nil, fmt.Errorf("error loading access_token: %v", err)
		}

		// Create a static token source based on the configured access token
		return oauth2.StaticTokenSource(&oauth2.Token{AccessToken: contents}), nil
	}

	clientID, _, err := pathorcontents.Read(c.ClientID)
	if err != nil {
		return nil, fmt.Errorf("error loading client_id: %v", err)
	}

	clientSecret, _, err := pathorcontents.Read(c.ClientSecret)
	if err != nil {
		return nil, fmt.Errorf("error loading client_secret: %v", err)
	}

	oauthConfig := clientcredentials.Config{
		AuthStyle:    oauth2.AuthStyleInParams,
		ClientID:     clientID,
		ClientSecret: clientSecret,
		TokenURL:     "https://" + c.BaseURL + "/identity/v1/oauth2/token",
	}

	return oauthConfig.TokenSource(context.Background()), nil
}<|MERGE_RESOLUTION|>--- conflicted
+++ resolved
@@ -17,11 +17,7 @@
 	"github.com/hashicorp/terraform/helper/pathorcontents"
 	"github.com/hashicorp/terraform/httpclient"
 
-<<<<<<< HEAD
-=======
 	object_storage "github.com/terraform-providers/terraform-provider-stackpath/stackpath/api/object_storage/client"
-	"github.com/terraform-providers/terraform-provider-stackpath/stackpath/internal/client"
->>>>>>> 5cf57f43
 	"github.com/terraform-providers/terraform-provider-stackpath/version"
 
 	"golang.org/x/oauth2"
@@ -59,14 +55,9 @@
 	userAgent   string
 	tokenSource oauth2.TokenSource
 
-<<<<<<< HEAD
 	edgeCompute           *workload_client.EdgeCompute
 	edgeComputeNetworking *ipam_client.EdgeComputeNetworking
-=======
-	compute       client.Compute
-	ipam          client.IPAM
-	objectStorage *object_storage.ObjectStorage
->>>>>>> 5cf57f43
+	objectStorage         *object_storage.ObjectStorage
 }
 
 // LoadAndValidate will load the configuration and validate the configuration
@@ -127,14 +118,9 @@
 	// Create a new openAPI runtime
 	runtime := httptransport.NewWithClient(c.BaseURL, "/", []string{"https"}, c.client)
 
-<<<<<<< HEAD
 	c.edgeCompute = workload_client.New(runtime, nil)
 	c.edgeComputeNetworking = ipam_client.New(runtime, nil)
-=======
-	c.compute = client.NewCompute(runtime, nil)
-	c.ipam = client.NewIPAM(runtime, nil)
 	c.objectStorage = object_storage.New(runtime, nil)
->>>>>>> 5cf57f43
 
 	return nil
 }
